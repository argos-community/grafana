--- conflicted
+++ resolved
@@ -4,9 +4,6 @@
   TypedUseSelectorHook,
   useDispatch as useDispatchUntyped,
 } from 'react-redux';
-<<<<<<< HEAD
-import { Action, PayloadAction } from '@reduxjs/toolkit';
-=======
 import {
   Action,
   AsyncThunk,
@@ -15,7 +12,6 @@
   createAsyncThunk as createAsyncThunkUntyped,
   PayloadAction,
 } from '@reduxjs/toolkit';
->>>>>>> 7c826cb4
 import type { createRootReducer } from 'app/core/reducers/root';
 import { configureStore } from 'app/store/configureStore';
 
@@ -28,12 +24,7 @@
 
 export type ThunkDispatch = GenericThunkDispatch<StoreState, undefined, Action>;
 
-<<<<<<< HEAD
 // Typed useDispatch & useSelector hooks
-export type AppDispatch = ReturnType<typeof configureStore>['dispatch'];
-export const useDispatch = () => useDispatchUntyped<AppDispatch>();
-export const useSelector: TypedUseSelectorHook<StoreState> = useSelectorUntyped;
-=======
 export type AppDispatch = ReturnType<typeof configureStore>['dispatch'];
 export const useDispatch = () => useDispatchUntyped<AppDispatch>();
 export const useSelector: TypedUseSelectorHook<StoreState> = useSelectorUntyped;
@@ -43,5 +34,4 @@
   typePrefix: string,
   payloadCreator: AsyncThunkPayloadCreator<Returned, ThunkArg, ThunkApiConfig>,
   options?: AsyncThunkOptions<ThunkArg, ThunkApiConfig>
-): AsyncThunk<Returned, ThunkArg, ThunkApiConfig> => createAsyncThunkUntyped(typePrefix, payloadCreator, options);
->>>>>>> 7c826cb4
+): AsyncThunk<Returned, ThunkArg, ThunkApiConfig> => createAsyncThunkUntyped(typePrefix, payloadCreator, options);