--- conflicted
+++ resolved
@@ -20,10 +20,6 @@
     if (variableInState.type !== 'textbox') {
       return;
     }
-<<<<<<< HEAD
-
-=======
->>>>>>> 4b4d546e
     await variableAdapters.get(type).setValue(variableInState, variableInState.options[0], true);
   };
 };
