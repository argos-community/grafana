import { cx } from '@emotion/css';
import { debounce } from 'lodash';
import React, { PureComponent } from 'react';

import { Field, LinkModel, LogRowModel, LogsSortOrder, dateTimeFormat, CoreApp, DataFrame } from '@grafana/data';
import { reportInteraction } from '@grafana/runtime';
import { TimeZone } from '@grafana/schema';
import { withTheme2, Themeable2, Icon, Tooltip } from '@grafana/ui';

import { checkLogsError, escapeUnescapedString } from '../utils';

import { LogDetails } from './LogDetails';
import { LogLabels } from './LogLabels';
import { LogRowMessage } from './LogRowMessage';
import { LogRowMessageDisplayedFields } from './LogRowMessageDisplayedFields';
import { getLogLevelStyles, LogRowStyles } from './getLogRowStyles';

interface Props extends Themeable2 {
  row: LogRowModel;
  showDuplicates: boolean;
  showLabels: boolean;
  showTime: boolean;
  wrapLogMessage: boolean;
  prettifyLogMessage: boolean;
  timeZone: TimeZone;
  enableLogDetails: boolean;
  logsSortOrder?: LogsSortOrder | null;
  forceEscape?: boolean;
  app?: CoreApp;
  displayedFields?: string[];
  getRows: () => LogRowModel[];
  onClickFilterLabel?: (key: string, value: string) => void;
  onClickFilterOutLabel?: (key: string, value: string) => void;
  onContextClick?: () => void;
  getFieldLinks?: (field: Field, rowIndex: number, dataFrame: DataFrame) => Array<LinkModel<Field>>;
  showContextToggle?: (row?: LogRowModel) => boolean;
  onClickShowField?: (key: string) => void;
  onClickHideField?: (key: string) => void;
  onLogRowHover?: (row?: LogRowModel) => void;
  onOpenContext: (row: LogRowModel, onClose: () => void) => void;
  onPermalinkClick?: (row: LogRowModel) => Promise<void>;
  styles: LogRowStyles;
  permalinkedRowId?: string;
  scrollIntoView?: (element: HTMLElement) => void;
<<<<<<< HEAD
  isFilterLabelActive?: (key: string, value: string) => Promise<boolean>;
=======
  onPinLine?: (row: LogRowModel) => void;
  onUnpinLine?: (row: LogRowModel) => void;
  pinned?: boolean;
>>>>>>> 703bf4af
}

interface State {
  highlightBackround: boolean;
  showDetails: boolean;
}

/**
 * Renders a log line.
 *
 * When user hovers over it for a certain time, it lazily parses the log line.
 * Once a parser is found, it will determine fields, that will be highlighted.
 * When the user requests stats for a field, they will be calculated and rendered below the row.
 */
class UnThemedLogRow extends PureComponent<Props, State> {
  state: State = {
    highlightBackround: false,
    showDetails: false,
  };
  logLineRef: React.RefObject<HTMLTableRowElement>;

  constructor(props: Props) {
    super(props);
    this.logLineRef = React.createRef();
  }

  // we are debouncing the state change by 3 seconds to highlight the logline after the context closed.
  debouncedContextClose = debounce(() => {
    this.setState({ highlightBackround: false });
  }, 3000);

  onOpenContext = (row: LogRowModel) => {
    this.setState({ highlightBackround: true });
    this.props.onOpenContext(row, this.debouncedContextClose);
  };

  toggleDetails = () => {
    if (!this.props.enableLogDetails) {
      return;
    }

    reportInteraction('grafana_explore_logs_log_details_clicked', {
      datasourceType: this.props.row.datasourceType,
      type: this.state.showDetails ? 'close' : 'open',
      logRowUid: this.props.row.uid,
      app: this.props.app,
    });

    this.setState((state) => {
      return {
        showDetails: !state.showDetails,
      };
    });
  };

  renderTimeStamp(epochMs: number) {
    return dateTimeFormat(epochMs, {
      timeZone: this.props.timeZone,
      defaultWithMS: true,
    });
  }

  onMouseEnter = () => {
    if (this.props.onLogRowHover) {
      this.props.onLogRowHover(this.props.row);
    }
  };

  onMouseLeave = () => {
    if (this.props.onLogRowHover) {
      this.props.onLogRowHover(undefined);
    }
  };

  componentDidMount() {
    this.scrollToLogRow(this.state, true);
  }

  componentDidUpdate(_: Props, prevState: State) {
    this.scrollToLogRow(prevState);
  }

  scrollToLogRow = (prevState: State, mounted = false) => {
    const { row, permalinkedRowId, scrollIntoView } = this.props;

    if (permalinkedRowId !== row.uid) {
      // only set the new state if the row is not permalinked anymore or if the component was mounted.
      if (prevState.highlightBackround || mounted) {
        this.setState({ highlightBackround: false });
      }
      return;
    }

    // at this point this row is the permalinked row, so we need to scroll to it and highlight it if possible.
    if (this.logLineRef.current && scrollIntoView) {
      scrollIntoView(this.logLineRef.current);
    }
    if (!this.state.highlightBackround) {
      reportInteraction('grafana_explore_logs_permalink_opened', {
        datasourceType: row.datasourceType ?? 'unknown',
        logRowUid: row.uid,
      });
      this.setState({ highlightBackround: true });
    }
  };

  render() {
    const {
      getRows,
      onClickFilterLabel,
      onClickFilterOutLabel,
      onClickShowField,
      onClickHideField,
      enableLogDetails,
      row,
      showDuplicates,
      showContextToggle,
      showLabels,
      showTime,
      displayedFields,
      wrapLogMessage,
      prettifyLogMessage,
      theme,
      getFieldLinks,
      forceEscape,
      app,
      styles,
    } = this.props;
    const { showDetails, highlightBackround } = this.state;
    const levelStyles = getLogLevelStyles(theme, row.logLevel);
    const { errorMessage, hasError } = checkLogsError(row);
    const logRowBackground = cx(styles.logsRow, {
      [styles.errorLogRow]: hasError,
      [styles.highlightBackground]: highlightBackround,
    });
    const logRowDetailsBackground = cx(styles.logsRow, {
      [styles.errorLogRow]: hasError,
      [styles.highlightBackground]: highlightBackround && !this.state.showDetails,
    });

    const processedRow =
      row.hasUnescapedContent && forceEscape
        ? { ...row, entry: escapeUnescapedString(row.entry), raw: escapeUnescapedString(row.raw) }
        : row;

    return (
      <>
        <tr
          ref={this.logLineRef}
          className={logRowBackground}
          onClick={this.toggleDetails}
          onMouseEnter={this.onMouseEnter}
          onMouseLeave={this.onMouseLeave}
        >
          {showDuplicates && (
            <td className={styles.logsRowDuplicates}>
              {processedRow.duplicates && processedRow.duplicates > 0 ? `${processedRow.duplicates + 1}x` : null}
            </td>
          )}
          <td className={hasError ? '' : `${levelStyles.logsRowLevelColor} ${styles.logsRowLevel}`}>
            {hasError && (
              <Tooltip content={`Error: ${errorMessage}`} placement="right" theme="error">
                <Icon className={styles.logIconError} name="exclamation-triangle" size="xs" />
              </Tooltip>
            )}
          </td>
          {enableLogDetails && (
            <td title={showDetails ? 'Hide log details' : 'See log details'} className={styles.logsRowToggleDetails}>
              <Icon className={styles.topVerticalAlign} name={showDetails ? 'angle-down' : 'angle-right'} />
            </td>
          )}
          {showTime && <td className={styles.logsRowLocalTime}>{this.renderTimeStamp(row.timeEpochMs)}</td>}
          {showLabels && processedRow.uniqueLabels && (
            <td className={styles.logsRowLabels}>
              <LogLabels labels={processedRow.uniqueLabels} />
            </td>
          )}
          {displayedFields && displayedFields.length > 0 ? (
            <LogRowMessageDisplayedFields
              row={processedRow}
              showDetectedFields={displayedFields!}
              getFieldLinks={getFieldLinks}
              wrapLogMessage={wrapLogMessage}
            />
          ) : (
            <LogRowMessage
              row={processedRow}
              showContextToggle={showContextToggle}
              wrapLogMessage={wrapLogMessage}
              prettifyLogMessage={prettifyLogMessage}
              onOpenContext={this.onOpenContext}
              onPermalinkClick={this.props.onPermalinkClick}
              app={app}
              styles={styles}
              onPinLine={this.props.onPinLine}
              onUnpinLine={this.props.onUnpinLine}
              pinned={this.props.pinned}
            />
          )}
        </tr>
        {this.state.showDetails && (
          <LogDetails
            className={logRowDetailsBackground}
            showDuplicates={showDuplicates}
            getFieldLinks={getFieldLinks}
            onClickFilterLabel={onClickFilterLabel}
            onClickFilterOutLabel={onClickFilterOutLabel}
            onClickShowField={onClickShowField}
            onClickHideField={onClickHideField}
            getRows={getRows}
            row={processedRow}
            wrapLogMessage={wrapLogMessage}
            hasError={hasError}
            displayedFields={displayedFields}
            app={app}
            styles={styles}
            isFilterLabelActive={this.props.isFilterLabelActive}
          />
        )}
      </>
    );
  }
}

export const LogRow = withTheme2(UnThemedLogRow);
LogRow.displayName = 'LogRow';<|MERGE_RESOLUTION|>--- conflicted
+++ resolved
@@ -42,13 +42,10 @@
   styles: LogRowStyles;
   permalinkedRowId?: string;
   scrollIntoView?: (element: HTMLElement) => void;
-<<<<<<< HEAD
   isFilterLabelActive?: (key: string, value: string) => Promise<boolean>;
-=======
   onPinLine?: (row: LogRowModel) => void;
   onUnpinLine?: (row: LogRowModel) => void;
   pinned?: boolean;
->>>>>>> 703bf4af
 }
 
 interface State {
