--- conflicted
+++ resolved
@@ -1,8 +1,4 @@
-<<<<<<< HEAD
-<div class="gf-form-inline">
-=======
 <div class="gf-form-query">
->>>>>>> 4515e667
 	<div class="gf-form">
 		<label class="gf-form-label">
 			{{ctrl.target.refId}}
@@ -13,9 +9,6 @@
 			</a>
 		</label>
 	</div>
-<<<<<<< HEAD
-	<div ng-transclude style="max-width: 100%; flex-grow: 10;">
-=======
 
 	<div class="gf-form-query-content gf-form-query-content--collapsed" ng-if="ctrl.collapsed">
 		<div class="gf-form">
@@ -26,19 +19,13 @@
 	</div>
 
 	<div ng-transclude class="gf-form-query-content" ng-if="!ctrl.collapsed">
->>>>>>> 4515e667
 	</div>
 
 	<div class="gf-form">
 		<label class="gf-form-label">
-<<<<<<< HEAD
-			<a class="pointer" tabindex="1" ng-click="ctrl.toggleEditorMode()">
-				<i class="fa fa-pencil"></i>
-=======
 			<a class="pointer" tabindex="1" ng-click="ctrl.toggleCollapse()">
 				<i class="fa fa-fw fa-chevron-down" ng-hide="ctrl.collapsed"></i>
 				<i class="fa fa-fw fa-chevron-left" ng-show="ctrl.collapsed"></i>
->>>>>>> 4515e667
 			</a>
 		</label>
 		<label class="gf-form-label dropdown">
@@ -47,12 +34,9 @@
 			</a>
 			<ul class="dropdown-menu pull-right" role="menu">
 				<li role="menuitem">
-<<<<<<< HEAD
-=======
 					<a tabindex="1" ng-click="ctrl.toggleEditorMode()">Toggle text editor</a>
 				</li>
 				<li role="menuitem">
->>>>>>> 4515e667
 					<a tabindex="1" ng-click="ctrl.duplicateQuery()">Duplicate</a>
 				</li>
 				<li role="menuitem">
@@ -63,14 +47,11 @@
 				</li>
 			</ul>
 		</label>
-<<<<<<< HEAD
-=======
 		<label class="gf-form-label">
 			<a class="pointer" tabindex="1" ng-click="ctrl.removeQuery(ctrl.target)">
 				<i class="fa fa-trash"></i>
 			</a>
 		</label>
->>>>>>> 4515e667
 	</div>
 </div>
 
