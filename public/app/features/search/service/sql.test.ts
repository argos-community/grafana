--- conflicted
+++ resolved
@@ -70,12 +70,8 @@
       sort: query.sort,
       query: query.query,
       tag: undefined,
-<<<<<<< HEAD
       folderUIDs: ['any'],
-=======
       type: DashboardSearchItemType.DashFolder,
-      folderIds: [0],
->>>>>>> 524f111a
     });
   });
 
