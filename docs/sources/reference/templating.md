----
page_title: Dashboard Templating
page_description: Dashboard Templating
page_keywords: grafana, templating, variables, guide,  documentation
---

# Dashboard Templating
![](/img/v2/templating_var_list.png)

## Overview

Dashboard Templating allows you to make your Dashboards more interactive and dynamic. 

They’re one of the most powerful and most used features of Grafana, and they’ve recently gotten even more attention in Grafana 2.0 and Grafana 2.1.

You can create Dashboard Template variables that can be used practically anywhere in a Dashboard: data queries on individual Panels (within the Query Editor), the names in your legends, or titles in Panels and Rows.

You can configure Dashboard Templating by clicking the dropdown cog on the top of the Dashboard while viewing it.


## Variable types

There are three different types of Template variables: query, custom, and interval.

They can all be used to create dynamic variables that you can use throughout the Dashboard, but they differ in how they get the data for their values.


### Query

 > Note: The Query type is Data Source specific. Please consult the appropriate documentation for your particular Data Source.

<<<<<<< HEAD
This is the most common type of Template variable. Use the `Query` template type to generate a dynamic list of variables, simply by allowing Grafana to explore your Data Source metric namespace when the Dashboard loads.
=======
Query is the most common type of Template variable. Using the Query type to generate a dynamic list of variables, simply by allowing Grafana to explore your Data Source metric namespace when the Dashboard loads.
>>>>>>> ea0bec8b

For example a query like `prod.servers.*` will fill the variable with all possible values that exists in that wildcard position (in the case of the Graphite Data Source).

You can even create nested variables that use other variables in their definition. For example `apps.$app.servers.*` uses the variable $app in its own query definition.

You can utilize the special ** All ** value to allow the Dashboard user to query for every single Query variable returned. Grafana will automatically translate ** All ** into the appropriate format for your Data Source.

#### Multi-select
As of Grafana 2.1, it is now possible to select a subset of Query Template variables (previously it was possible to select an individual value or 'All', not multiple values that were less than All). This is accomplished via the Multi-Select option. If enabled, the Dashboard user will be able to enable and disable individual variables.

The Multi-Select functionality is taken a step further with the introduction of Multi-Select Tagging. This functionality allows you to group individual Template variables together under a Tag or Group name. 

For example, if you were using Templating to list all 20 of your applications, you could use Multi-Select Tagging to group your applications by function or region or criticality, etc. 

 > Note: Multi-Select Tagging functionality is currently experimental but is part of Grafana 2.1. To enable this feature click the enable icon when editing Template options for a particular variable.

![](/img/v2/tag_groups.jpg)

Grafana gets the list of tags and the list of values in each tag by performing two queries on your metric namespace.

The Tags query returns a list of Tags.

The Tag values query returns the values for a given Tag.

Note: a proof of concept shim that translates the metric query into a SQL call is provided. This allows you to maintain your tag:value mapping independently of your Data Source.

Once configured, Multi-Select Tagging provides a convenient way to group and your template variables, and slice your data in the exact way you want. The Tags can be seen on the right side of the template pull-down.

![](/img/v2/multi-select.gif)
<<<<<<< HEAD
=======


>>>>>>> ea0bec8b

### Interval

Use the `Interval` type to create Template variables aroundr time ranges (eg. `1m`,`1h`, `1d`). There is also a special `auto` option that will change depending on the current time range, you can specify how many times the current time range should be divided to calculate the current `auto` range.

![](/img/v2/templated_variable_parameter.png)

### Custom

Use the `Custom` type to manually create Template variables around explicit values that are hard-coded into the Dashboard, and not dependent on any Data Source. You can specify multiple Custom Template values by separating them with a comma. 

## Utilizing Template Variables with Repeating Panels and Repeating Rows

Template Variables can be very useful to dynamically change what you're visualizing on a given panel. Sometimes, you might want to create entire new Panels (or Rows) based on what Template Variables have been selected. This is now possible in Grafana 2.1.

Once you've got your Template variables (of any type) configured the way you'd like, check out the Repeating Panels and Repeating Row documentatione

## Screencast - Templated Graphite Queries

<iframe width="561" height="315" src="//www.youtube.com/embed/FhNUrueWwOk?list=PLDGkOdUX1Ujo3wHw9-z5Vo12YLqXRjzg2" frameborder="0" allowfullscreen></iframe>
<|MERGE_RESOLUTION|>--- conflicted
+++ resolved
@@ -29,11 +29,7 @@
 
  > Note: The Query type is Data Source specific. Please consult the appropriate documentation for your particular Data Source.
 
-<<<<<<< HEAD
-This is the most common type of Template variable. Use the `Query` template type to generate a dynamic list of variables, simply by allowing Grafana to explore your Data Source metric namespace when the Dashboard loads.
-=======
-Query is the most common type of Template variable. Using the Query type to generate a dynamic list of variables, simply by allowing Grafana to explore your Data Source metric namespace when the Dashboard loads.
->>>>>>> ea0bec8b
+Query is the most common type of Template variable. Use the `Query` template type to generate a dynamic list of variables, simply by allowing Grafana to explore your Data Source metric namespace when the Dashboard loads.
 
 For example a query like `prod.servers.*` will fill the variable with all possible values that exists in that wildcard position (in the case of the Graphite Data Source).
 
@@ -63,11 +59,7 @@
 Once configured, Multi-Select Tagging provides a convenient way to group and your template variables, and slice your data in the exact way you want. The Tags can be seen on the right side of the template pull-down.
 
 ![](/img/v2/multi-select.gif)
-<<<<<<< HEAD
-=======
 
-
->>>>>>> ea0bec8b
 
 ### Interval
 
