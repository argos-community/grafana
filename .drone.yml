--- conflicted
+++ resolved
@@ -1222,14 +1222,14 @@
     GITHUB_TOKEN:
       from_secret: github_token
   failure: ignore
-  image: grafana/build-container:1.7.4
+  image: grafana/build-container:1.7.5
   name: clone-enterprise
 - commands:
   - go build -o ./bin/build -ldflags '-extldflags -static' ./pkg/build/cmd
   depends_on: []
   environment:
     CGO_ENABLED: 0
-  image: golang:1.20.4
+  image: golang:1.20.6
   name: compile-build-cmd
 - commands:
   - '# It is required that code generated from Thema/CUE be committed and in sync
@@ -1239,7 +1239,7 @@
   - CODEGEN_VERIFY=1 make gen-cue
   depends_on:
   - clone-enterprise
-  image: grafana/build-container:1.7.4
+  image: grafana/build-container:1.7.5
   name: verify-gen-cue
 - commands:
   - '# It is required that generated jsonnet is committed and in sync with its inputs.'
@@ -1248,20 +1248,20 @@
   - CODEGEN_VERIFY=1 make gen-jsonnet
   depends_on:
   - clone-enterprise
-  image: grafana/build-container:1.7.4
+  image: grafana/build-container:1.7.5
   name: verify-gen-jsonnet
 - commands:
   - make gen-go
   depends_on:
   - verify-gen-cue
-  image: grafana/build-container:1.7.4
+  image: grafana/build-container:1.7.5
   name: wire-install
 - commands:
   - if [ -z ${GO_PACKAGES} ]; then echo 'missing GO_PACKAGES'; false; fi
   - go test -v -run=^$ -benchmem -timeout=1h -count=8 -bench=. ${GO_PACKAGES}
   depends_on:
   - wire-install
-  image: grafana/build-container:1.7.4
+  image: grafana/build-container:1.7.5
   name: sqlite-benchmark-integration-tests
 - commands:
   - if [ -z ${GO_PACKAGES} ]; then echo 'missing GO_PACKAGES'; false; fi
@@ -1272,7 +1272,7 @@
     GRAFANA_TEST_DB: postgres
     PGPASSWORD: grafanatest
     POSTGRES_HOST: postgres
-  image: grafana/build-container:1.7.4
+  image: grafana/build-container:1.7.5
   name: postgres-benchmark-integration-tests
 - commands:
   - if [ -z ${GO_PACKAGES} ]; then echo 'missing GO_PACKAGES'; false; fi
@@ -1282,7 +1282,7 @@
   environment:
     GRAFANA_TEST_DB: mysql
     MYSQL_HOST: mysql57
-  image: grafana/build-container:1.7.4
+  image: grafana/build-container:1.7.5
   name: mysql-5.7-benchmark-integration-tests
 - commands:
   - if [ -z ${GO_PACKAGES} ]; then echo 'missing GO_PACKAGES'; false; fi
@@ -1292,7 +1292,7 @@
   environment:
     GRAFANA_TEST_DB: mysql
     MYSQL_HOST: mysql80
-  image: grafana/build-container:1.7.4
+  image: grafana/build-container:1.7.5
   name: mysql-8.0-benchmark-integration-tests
 trigger:
   event:
@@ -7413,10 +7413,6 @@
 name: delivery-bot-app-private-key
 ---
 kind: signature
-<<<<<<< HEAD
-hmac: 5c973e4af69d04a8dddbe7dcf5b071bc19f8bf3a8f349e16934670074f4cf23a
-=======
-hmac: 992db6d1af741f53ab58777764b03bf713ae2fc3ad7a3bdf8805d23b9bf2f9eb
->>>>>>> dcaab9bf
+hmac: 99d1c7416eed610594287de748406afc9cd73da82fb0f09907401ade2c861f1f
 
 ...