--- conflicted
+++ resolved
@@ -107,11 +107,7 @@
 		return "", err
 	}
 
-<<<<<<< HEAD
-	decryptedValue, err := srv.secrets.Decrypt(decodeValue)
-=======
-	decryptedValue, err := srv.enc.Decrypt(context.Background(), decodeValue, setting.SecretKey)
->>>>>>> 698ed15f
+	decryptedValue, err := srv.secrets.Decrypt(context.Background(), decodeValue)
 	if err != nil {
 		return "", err
 	}
