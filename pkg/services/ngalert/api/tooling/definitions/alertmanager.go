package definitions

import (
	"encoding/base64"
	"encoding/json"
	"fmt"
	"reflect"
	"time"

	"github.com/go-openapi/strfmt"
	"github.com/pkg/errors"
	amv2 "github.com/prometheus/alertmanager/api/v2/models"
	"github.com/prometheus/alertmanager/config"
	"gopkg.in/yaml.v3"

	"github.com/grafana/grafana/pkg/components/simplejson"
	"github.com/grafana/grafana/pkg/util"
)

// swagger:route POST /api/alertmanager/{Recipient}/config/api/v1/alerts alertmanager RoutePostAlertingConfig
//
// sets an Alerting config
//
//     Responses:
//       201: Ack
//       400: ValidationError

// swagger:route GET /api/alertmanager/{Recipient}/config/api/v1/alerts alertmanager RouteGetAlertingConfig
//
// gets an Alerting config
//
//     Responses:
//       200: GettableUserConfig
//       400: ValidationError

// swagger:route DELETE /api/alertmanager/{Recipient}/config/api/v1/alerts alertmanager RouteDeleteAlertingConfig
//
// deletes the Alerting config for a tenant
//
//     Responses:
//       200: Ack
//       400: ValidationError

// swagger:route GET /api/alertmanager/{Recipient}/api/v2/status alertmanager RouteGetAMStatus
//
// get alertmanager status and configuration
//
//     Responses:
//       200: GettableStatus
//       400: ValidationError

// swagger:route GET /api/alertmanager/{Recipient}/api/v2/alerts alertmanager RouteGetAMAlerts
//
// get alertmanager alerts
//
//     Responses:
//       200: gettableAlerts
//       400: ValidationError

// swagger:route POST /api/alertmanager/{Recipient}/api/v2/alerts alertmanager RoutePostAMAlerts
//
// create alertmanager alerts
//
//     Responses:
//       200: Ack
//       400: ValidationError

// swagger:route GET /api/alertmanager/{Recipient}/api/v2/alerts/groups alertmanager RouteGetAMAlertGroups
//
// get alertmanager alerts
//
//     Responses:
//       200: alertGroups
//       400: ValidationError

// swagger:route POST /api/alertmanager/{Recipient}/config/api/v1/receivers/test alertmanager RoutePostTestReceivers
//
// Test Grafana managed receivers without saving them.
//
//     Responses:
//
//       200: Ack
//       207: MultiStatus
//       400: ValidationError
//       403: PermissionDenied
//       404: AlertManagerNotFound
//       408: Failure
//       409: AlertManagerNotReady

// swagger:route GET /api/alertmanager/{Recipient}/api/v2/silences alertmanager RouteGetSilences
//
// get silences
//
//     Responses:
//       200: gettableSilences
//       400: ValidationError

// swagger:route POST /api/alertmanager/{Recipient}/api/v2/silences alertmanager RouteCreateSilence
//
// create silence
//
//     Responses:
//       201: gettableSilence
//       400: ValidationError

// swagger:route GET /api/alertmanager/{Recipient}/api/v2/silence/{SilenceId} alertmanager RouteGetSilence
//
// get silence
//
//     Responses:
//       200: gettableSilence
//       400: ValidationError

// swagger:route DELETE /api/alertmanager/{Recipient}/api/v2/silence/{SilenceId} alertmanager RouteDeleteSilence
//
// delete silence
//
//     Responses:
//       200: Ack
//       400: ValidationError

// swagger:model
type PermissionDenied struct{}

// swagger:model
type AlertManagerNotFound struct{}

// swagger:model
type AlertManagerNotReady struct{}

// swagger:model
type MultiStatus struct{}

// swagger:parameters RoutePostTestReceivers
type TestReceiversConfigParams struct {
	// in:body
	Receivers []*PostableApiReceiver `yaml:"receivers,omitempty" json:"receivers,omitempty"`
}

func (c *TestReceiversConfigParams) ProcessConfig(encrypt EncryptFn) error {
	return processReceiverConfigs(c.Receivers, encrypt)
}

// swagger:model
type TestReceiversResult struct {
	Receivers []TestReceiverResult `json:"receivers"`
	NotifedAt time.Time            `json:"notified_at"`
}

// swagger:model
type TestReceiverResult struct {
	Name    string                     `json:"name"`
	Configs []TestReceiverConfigResult `json:"grafana_managed_receiver_configs"`
}

// swagger:model
type TestReceiverConfigResult struct {
	Name   string `json:"name"`
	UID    string `json:"uid"`
	Status string `json:"status"`
	Error  string `json:"error,omitempty"`
}

// swagger:parameters RouteCreateSilence
type CreateSilenceParams struct {
	// in:body
	Silence PostableSilence
}

// swagger:parameters RouteGetSilence RouteDeleteSilence
type GetDeleteSilenceParams struct {
	// in:path
	SilenceId string
}

// swagger:parameters RouteGetSilences
type GetSilencesParams struct {
	// in:query
	Filter []string `json:"filter"`
}

// swagger:model
type GettableStatus struct {
	// cluster
	// Required: true
	Cluster *amv2.ClusterStatus `json:"cluster"`

	// config
	// Required: true
	Config *PostableApiAlertingConfig `json:"config"`

	// uptime
	// Required: true
	// Format: date-time
	Uptime *strfmt.DateTime `json:"uptime"`

	// version info
	// Required: true
	VersionInfo *amv2.VersionInfo `json:"versionInfo"`
}

func (s *GettableStatus) UnmarshalJSON(b []byte) error {
	amStatus := amv2.AlertmanagerStatus{}
	if err := json.Unmarshal(b, &amStatus); err != nil {
		return err
	}

	c := config.Config{}
	if err := yaml.Unmarshal([]byte(*amStatus.Config.Original), &c); err != nil {
		return err
	}

	s.Cluster = amStatus.Cluster
	s.Config = &PostableApiAlertingConfig{Config: Config{
		Global:       c.Global,
		Route:        c.Route,
		InhibitRules: c.InhibitRules,
		Templates:    c.Templates,
	}}
	s.Uptime = amStatus.Uptime
	s.VersionInfo = amStatus.VersionInfo

	type overrides struct {
		Receivers *[]*PostableApiReceiver `yaml:"receivers,omitempty" json:"receivers,omitempty"`
	}

	if err := yaml.Unmarshal([]byte(*amStatus.Config.Original), &overrides{Receivers: &s.Config.Receivers}); err != nil {
		return err
	}

	return nil
}

func NewGettableStatus(cfg *PostableApiAlertingConfig) *GettableStatus {
	// In Grafana, the only field we support is Config.
	cs := amv2.ClusterStatusStatusDisabled
	na := "N/A"
	return &GettableStatus{
		Cluster: &amv2.ClusterStatus{
			Status: &cs,
			Peers:  []*amv2.PeerStatus{},
		},
		VersionInfo: &amv2.VersionInfo{
			Branch:    &na,
			BuildDate: &na,
			BuildUser: &na,
			GoVersion: &na,
			Revision:  &na,
			Version:   &na,
		},
		Config: cfg,
	}
}

// swagger:model postableSilence
type PostableSilence = amv2.PostableSilence

// swagger:model gettableSilences
type GettableSilences = amv2.GettableSilences

// swagger:model gettableSilence
type GettableSilence = amv2.GettableSilence

// swagger:model gettableAlerts
type GettableAlerts = amv2.GettableAlerts

// swagger:model gettableAlert
type GettableAlert = amv2.GettableAlert

// swagger:model alertGroups
type AlertGroups = amv2.AlertGroups

// swagger:model alertGroup
type AlertGroup = amv2.AlertGroup

// swagger:model receiver
type Receiver = amv2.Receiver

// swagger:parameters RouteGetAMAlerts RouteGetAMAlertGroups
type AlertsParams struct {

	// Show active alerts
	// in: query
	// required: false
	// default: true
	Active bool `json:"active"`

	// Show silenced alerts
	// in: query
	// required: false
	// default: true
	Silenced bool `json:"silenced"`

	// Show inhibited alerts
	// in: query
	// required: false
	// default: true
	Inhibited bool `json:"inhibited"`

	// A list of matchers to filter alerts by
	// in: query
	// required: false
	Matchers []string `json:"filter"`

	// A regex matching receivers to filter alerts by
	// in: query
	// required: false
	Receivers string `json:"receiver"`
}

// swagger:parameters RoutePostAMAlerts
type PostableAlerts struct {
	// in:body
	PostableAlerts []amv2.PostableAlert `yaml:"" json:""`
}

// swagger:parameters RoutePostAlertingConfig
type BodyAlertingConfig struct {
	// in:body
	Body PostableUserConfig
}

// alertmanager routes
// swagger:parameters RoutePostAlertingConfig RouteGetAlertingConfig RouteDeleteAlertingConfig RouteGetAMStatus RouteGetAMAlerts RoutePostAMAlerts RouteGetAMAlertGroups RouteGetSilences RouteCreateSilence RouteGetSilence RouteDeleteSilence RoutePostAlertingConfig RoutePostTestReceivers
// ruler routes
// swagger:parameters RouteGetRulesConfig RoutePostNameRulesConfig RouteGetNamespaceRulesConfig RouteDeleteNamespaceRulesConfig RouteGetRulegGroupConfig RouteDeleteRuleGroupConfig
// prom routes
// swagger:parameters RouteGetRuleStatuses RouteGetAlertStatuses
// testing routes
// swagger:parameters RouteTestReceiverConfig RouteTestRuleConfig
type DatasourceReference struct {
	// Recipient should be "grafana" for requests to be handled by grafana
	// and the numeric datasource id for requests to be forwarded to a datasource
	// in:path
	Recipient string
}

// swagger:model
type PostableUserConfig struct {
	TemplateFiles      map[string]string         `yaml:"template_files" json:"template_files"`
	AlertmanagerConfig PostableApiAlertingConfig `yaml:"alertmanager_config" json:"alertmanager_config"`
	amSimple           map[string]interface{}    `yaml:"-" json:"-"`
}

func (c *PostableUserConfig) UnmarshalJSON(b []byte) error {
	type plain PostableUserConfig
	if err := json.Unmarshal(b, (*plain)(c)); err != nil {
		return err
	}

	// validate first
	if err := c.validate(); err != nil {
		return err
	}

	type intermediate struct {
		AlertmanagerConfig map[string]interface{} `yaml:"alertmanager_config" json:"alertmanager_config"`
	}

	var tmp intermediate
	if err := json.Unmarshal(b, &tmp); err != nil {
		return err
	}
	// store the map[string]interface{} variant for re-encoding later without redaction
	c.amSimple = tmp.AlertmanagerConfig

	return nil
}

func (c *PostableUserConfig) validate() error {
	// Taken from https://github.com/prometheus/alertmanager/blob/master/config/config.go#L170-L191
	// Check if we have a root route. We cannot check for it in the
	// UnmarshalYAML method because it won't be called if the input is empty
	// (e.g. the config file is empty or only contains whitespace).
	if c.AlertmanagerConfig.Route == nil {
		return fmt.Errorf("no route provided in config")
	}

	// Check if continue in root route.
	if c.AlertmanagerConfig.Route.Continue {
		return fmt.Errorf("cannot have continue in root route")
	}

	return nil
}

// GetGrafanaReceiverMap returns a map that associates UUIDs to grafana receivers
func (c *PostableUserConfig) GetGrafanaReceiverMap() map[string]*PostableGrafanaReceiver {
	UIDs := make(map[string]*PostableGrafanaReceiver)
	for _, r := range c.AlertmanagerConfig.Receivers {
		switch r.Type() {
		case GrafanaReceiverType:
			for _, gr := range r.PostableGrafanaReceivers.GrafanaManagedReceivers {
				UIDs[gr.UID] = gr
			}
		default:
		}
	}
	return UIDs
}

// ProcessConfig parses grafana receivers, encrypts secrets and assigns UUIDs (if they are missing)
func (c *PostableUserConfig) ProcessConfig(encrypt EncryptFn) error {
	return processReceiverConfigs(c.AlertmanagerConfig.Receivers, encrypt)
}

// MarshalYAML implements yaml.Marshaller.
func (c *PostableUserConfig) MarshalYAML() (interface{}, error) {
	yml, err := yaml.Marshal(c.amSimple)
	if err != nil {
		return nil, err
	}
	// cortex/loki actually pass the AM config as a string.
	cortexPostableUserConfig := struct {
		TemplateFiles      map[string]string `yaml:"template_files" json:"template_files"`
		AlertmanagerConfig string            `yaml:"alertmanager_config" json:"alertmanager_config"`
	}{
		TemplateFiles:      c.TemplateFiles,
		AlertmanagerConfig: string(yml),
	}
	return cortexPostableUserConfig, nil
}

func (c *PostableUserConfig) UnmarshalYAML(value *yaml.Node) error {
	// cortex/loki actually pass the AM config as a string.
	type cortexPostableUserConfig struct {
		TemplateFiles      map[string]string `yaml:"template_files" json:"template_files"`
		AlertmanagerConfig string            `yaml:"alertmanager_config" json:"alertmanager_config"`
	}

	var tmp cortexPostableUserConfig

	if err := value.Decode(&tmp); err != nil {
		return err
	}

	if err := yaml.Unmarshal([]byte(tmp.AlertmanagerConfig), &c.AlertmanagerConfig); err != nil {
		return err
	}

	c.TemplateFiles = tmp.TemplateFiles
	return nil
}

// swagger:model
type GettableUserConfig struct {
	TemplateFiles      map[string]string         `yaml:"template_files" json:"template_files"`
	AlertmanagerConfig GettableApiAlertingConfig `yaml:"alertmanager_config" json:"alertmanager_config"`

	// amSimple stores a map[string]interface of the decoded alertmanager config.
	// This enables circumventing the underlying alertmanager secret type
	// which redacts itself during encoding.
	amSimple map[string]interface{} `yaml:"-" json:"-"`
}

func (c *GettableUserConfig) UnmarshalYAML(value *yaml.Node) error {
	// cortex/loki actually pass the AM config as a string.
	type cortexGettableUserConfig struct {
		TemplateFiles      map[string]string `yaml:"template_files" json:"template_files"`
		AlertmanagerConfig string            `yaml:"alertmanager_config" json:"alertmanager_config"`
	}

	var tmp cortexGettableUserConfig

	if err := value.Decode(&tmp); err != nil {
		return err
	}

	if err := yaml.Unmarshal([]byte(tmp.AlertmanagerConfig), &c.AlertmanagerConfig); err != nil {
		return err
	}

	if err := yaml.Unmarshal([]byte(tmp.AlertmanagerConfig), &c.amSimple); err != nil {
		return err
	}

	c.TemplateFiles = tmp.TemplateFiles
	return nil
}

func (c *GettableUserConfig) MarshalJSON() ([]byte, error) {
	type plain struct {
		TemplateFiles      map[string]string      `yaml:"template_files" json:"template_files"`
		AlertmanagerConfig map[string]interface{} `yaml:"alertmanager_config" json:"alertmanager_config"`
	}

	tmp := plain{
		TemplateFiles:      c.TemplateFiles,
		AlertmanagerConfig: c.amSimple,
	}

	return json.Marshal(tmp)
}

// GetGrafanaReceiverMap returns a map that associates UUIDs to grafana receivers
func (c *GettableUserConfig) GetGrafanaReceiverMap() map[string]*GettableGrafanaReceiver {
	UIDs := make(map[string]*GettableGrafanaReceiver)
	for _, r := range c.AlertmanagerConfig.Receivers {
		switch r.Type() {
		case GrafanaReceiverType:
			for _, gr := range r.GettableGrafanaReceivers.GrafanaManagedReceivers {
				UIDs[gr.UID] = gr
			}
		default:
		}
	}
	return UIDs
}

type GettableApiAlertingConfig struct {
	Config `yaml:",inline"`

	// Override with our superset receiver type
	Receivers []*GettableApiReceiver `yaml:"receivers,omitempty" json:"receivers,omitempty"`
}

func (c *GettableApiAlertingConfig) UnmarshalJSON(b []byte) error {
	type plain GettableApiAlertingConfig
	if err := json.Unmarshal(b, (*plain)(c)); err != nil {
		return err
	}

	// Since Config implements json.Unmarshaler, we must handle _all_ other fields independently.
	// Otherwise, the json decoder will detect this and only use the embedded type.
	// Additionally, we'll use pointers to slices in order to reference the intended target.
	type overrides struct {
		Receivers *[]*GettableApiReceiver `yaml:"receivers,omitempty" json:"receivers,omitempty"`
	}

	if err := json.Unmarshal(b, &overrides{Receivers: &c.Receivers}); err != nil {
		return err
	}

	return c.validate()
}

// validate ensures that the two routing trees use the correct receiver types.
func (c *GettableApiAlertingConfig) validate() error {
	receivers := make(map[string]struct{}, len(c.Receivers))

	var hasGrafReceivers, hasAMReceivers bool
	for _, r := range c.Receivers {
		receivers[r.Name] = struct{}{}
		switch r.Type() {
		case GrafanaReceiverType:
			hasGrafReceivers = true
		case AlertmanagerReceiverType:
			hasAMReceivers = true
		default:
			continue
		}
	}

	if hasGrafReceivers && hasAMReceivers {
		return fmt.Errorf("cannot mix Alertmanager & Grafana receiver types")
	}

	for _, receiver := range AllReceivers(c.Route) {
		_, ok := receivers[receiver]
		if !ok {
			return fmt.Errorf("unexpected receiver (%s) is undefined", receiver)
		}
	}

	return nil
}

// Config is the top-level configuration for Alertmanager's config files.
type Config struct {
	Global       *config.GlobalConfig  `yaml:"global,omitempty" json:"global,omitempty"`
	Route        *config.Route         `yaml:"route,omitempty" json:"route,omitempty"`
	InhibitRules []*config.InhibitRule `yaml:"inhibit_rules,omitempty" json:"inhibit_rules,omitempty"`
	Templates    []string              `yaml:"templates" json:"templates"`
}

// Config is the entrypoint for the embedded Alertmanager config with the exception of receivers.
// Prometheus historically uses yaml files as the method of configuration and thus some
// post-validation is included in the UnmarshalYAML method. Here we simply run this with
// a noop unmarshaling function in order to benefit from said validation.
func (c *Config) UnmarshalJSON(b []byte) error {
	type plain Config
	if err := json.Unmarshal(b, (*plain)(c)); err != nil {
		return err
	}

	noopUnmarshal := func(_ interface{}) error { return nil }

	if c.Global != nil {
		if err := c.Global.UnmarshalYAML(noopUnmarshal); err != nil {
			return err
		}
	}

	if c.Route == nil {
		return fmt.Errorf("no routes provided")
	}

	// Route is a recursive structure that includes validation in the yaml unmarshaler.
	// Therefore, we'll redirect json -> yaml to utilize these.
	b, err := yaml.Marshal(c.Route)
	if err != nil {
		return errors.Wrap(err, "marshaling route to yaml for validation")
	}
	err = yaml.Unmarshal(b, c.Route)
	if err != nil {
		return errors.Wrap(err, "unmarshaling route for validations")
	}

	if len(c.Route.Receiver) == 0 {
		return fmt.Errorf("root route must specify a default receiver")
	}
	if len(c.Route.Match) > 0 || len(c.Route.MatchRE) > 0 {
		return fmt.Errorf("root route must not have any matchers")
	}

	for _, r := range c.InhibitRules {
		if err := r.UnmarshalYAML(noopUnmarshal); err != nil {
			return err
		}
	}

	return nil
}

type PostableApiAlertingConfig struct {
	Config `yaml:",inline"`

	// Override with our superset receiver type
	Receivers []*PostableApiReceiver `yaml:"receivers,omitempty" json:"receivers,omitempty"`
}

func (c *PostableApiAlertingConfig) UnmarshalJSON(b []byte) error {
	type plain PostableApiAlertingConfig
	if err := json.Unmarshal(b, (*plain)(c)); err != nil {
		return err
	}

	// Since Config implements json.Unmarshaler, we must handle _all_ other fields independently.
	// Otherwise, the json decoder will detect this and only use the embedded type.
	// Additionally, we'll use pointers to slices in order to reference the intended target.
	type overrides struct {
		Receivers *[]*PostableApiReceiver `yaml:"receivers,omitempty" json:"receivers,omitempty"`
	}

	if err := json.Unmarshal(b, &overrides{Receivers: &c.Receivers}); err != nil {
		return err
	}

	return c.validate()
}

// validate ensures that the two routing trees use the correct receiver types.
func (c *PostableApiAlertingConfig) validate() error {
	receivers := make(map[string]struct{}, len(c.Receivers))

	var hasGrafReceivers, hasAMReceivers bool
	for _, r := range c.Receivers {
		receivers[r.Name] = struct{}{}
		switch r.Type() {
		case GrafanaReceiverType:
			hasGrafReceivers = true
		case AlertmanagerReceiverType:
			hasAMReceivers = true
		default:
			continue
		}
	}

	if hasGrafReceivers && hasAMReceivers {
		return fmt.Errorf("cannot mix Alertmanager & Grafana receiver types")
	}

	if hasGrafReceivers {
		// Taken from https://github.com/prometheus/alertmanager/blob/master/config/config.go#L170-L191
		// Check if we have a root route. We cannot check for it in the
		// UnmarshalYAML method because it won't be called if the input is empty
		// (e.g. the config file is empty or only contains whitespace).
		if c.Route == nil {
			return fmt.Errorf("no route provided in config")
		}

		// Check if continue in root route.
		if c.Route.Continue {
			return fmt.Errorf("cannot have continue in root route")
		}
	}

	for _, receiver := range AllReceivers(c.Route) {
		_, ok := receivers[receiver]
		if !ok {
			return fmt.Errorf("unexpected receiver (%s) is undefined", receiver)
		}
	}

	return nil
}

// Type requires validate has been called and just checks the first receiver type
func (c *PostableApiAlertingConfig) ReceiverType() ReceiverType {
	for _, r := range c.Receivers {
		switch r.Type() {
		case GrafanaReceiverType:
			return GrafanaReceiverType
		case AlertmanagerReceiverType:
			return AlertmanagerReceiverType
		default:
			continue
		}
	}
	return EmptyReceiverType
}

// AllReceivers will recursively walk a routing tree and return a list of all the
// referenced receiver names.
func AllReceivers(route *config.Route) (res []string) {
	if route == nil {
		return res
	}

	if route.Receiver != "" {
		res = append(res, route.Receiver)
	}

	for _, subRoute := range route.Routes {
		res = append(res, AllReceivers(subRoute)...)
	}
	return res
}

type GettableGrafanaReceiver struct {
	UID                   string           `json:"uid"`
	Name                  string           `json:"name"`
	Type                  string           `json:"type"`
	DisableResolveMessage bool             `json:"disableResolveMessage"`
	Settings              *simplejson.Json `json:"settings"`
	SecureFields          map[string]bool  `json:"secureFields"`
}

type PostableGrafanaReceiver struct {
	UID                   string            `json:"uid"`
	Name                  string            `json:"name"`
	Type                  string            `json:"type"`
	DisableResolveMessage bool              `json:"disableResolveMessage"`
	Settings              *simplejson.Json  `json:"settings"`
	SecureSettings        map[string]string `json:"secureSettings"`
}

<<<<<<< HEAD
func (r *PostableGrafanaReceiver) GetDecryptedSecret(key string) (string, error) {
	storedValue, ok := r.SecureSettings[key]
	if !ok {
		return "", nil
	}
	decodeValue, err := base64.StdEncoding.DecodeString(storedValue)
	if err != nil {
		return "", err
	}
	decryptedValue, err := util.Decrypt(decodeValue)
	if err != nil {
		return "", err
	}
	return string(decryptedValue), nil
}

=======
>>>>>>> f913f75e
type ReceiverType int

const (
	GrafanaReceiverType ReceiverType = 1 << iota
	AlertmanagerReceiverType
	EmptyReceiverType = GrafanaReceiverType | AlertmanagerReceiverType
)

func (r ReceiverType) String() string {
	switch r {
	case GrafanaReceiverType:
		return "grafana"
	case AlertmanagerReceiverType:
		return "alertmanager"
	case EmptyReceiverType:
		return "empty"
	default:
		return "unknown"
	}
}

// Can determines whether a receiver type can implement another receiver type.
// This is useful as receivers with just names but no contact points
// are valid in all backends.
func (r ReceiverType) Can(other ReceiverType) bool { return r&other != 0 }

// MatchesBackend determines if a config payload can be sent to a particular backend type
func (r ReceiverType) MatchesBackend(backend Backend) error {
	msg := func(backend Backend, receiver ReceiverType) error {
		return fmt.Errorf(
			"unexpected backend type (%s) for receiver type (%s)",
			backend.String(),
			receiver.String(),
		)
	}
	var ok bool
	switch backend {
	case GrafanaBackend:
		ok = r.Can(GrafanaReceiverType)
	case AlertmanagerBackend:
		ok = r.Can(AlertmanagerReceiverType)
	default:
	}
	if !ok {
		return msg(backend, r)
	}
	return nil
}

type GettableApiReceiver struct {
	config.Receiver          `yaml:",inline"`
	GettableGrafanaReceivers `yaml:",inline"`
}

func (r *GettableApiReceiver) UnmarshalJSON(b []byte) error {
	type plain GettableApiReceiver
	if err := json.Unmarshal(b, (*plain)(r)); err != nil {
		return err
	}

	hasGrafanaReceivers := len(r.GettableGrafanaReceivers.GrafanaManagedReceivers) > 0

	if hasGrafanaReceivers {
		if len(r.EmailConfigs) > 0 {
			return fmt.Errorf("cannot have both Alertmanager EmailConfigs & Grafana receivers together")
		}
		if len(r.PagerdutyConfigs) > 0 {
			return fmt.Errorf("cannot have both Alertmanager PagerdutyConfigs & Grafana receivers together")
		}
		if len(r.SlackConfigs) > 0 {
			return fmt.Errorf("cannot have both Alertmanager SlackConfigs & Grafana receivers together")
		}
		if len(r.WebhookConfigs) > 0 {
			return fmt.Errorf("cannot have both Alertmanager WebhookConfigs & Grafana receivers together")
		}
		if len(r.OpsGenieConfigs) > 0 {
			return fmt.Errorf("cannot have both Alertmanager OpsGenieConfigs & Grafana receivers together")
		}
		if len(r.WechatConfigs) > 0 {
			return fmt.Errorf("cannot have both Alertmanager WechatConfigs & Grafana receivers together")
		}
		if len(r.PushoverConfigs) > 0 {
			return fmt.Errorf("cannot have both Alertmanager PushoverConfigs & Grafana receivers together")
		}
		if len(r.VictorOpsConfigs) > 0 {
			return fmt.Errorf("cannot have both Alertmanager VictorOpsConfigs & Grafana receivers together")
		}
	}

	return nil
}

func (r *GettableApiReceiver) Type() ReceiverType {
	if len(r.GettableGrafanaReceivers.GrafanaManagedReceivers) > 0 {
		return GrafanaReceiverType
	}
	return AlertmanagerReceiverType
}

type PostableApiReceiver struct {
	config.Receiver          `yaml:",inline"`
	PostableGrafanaReceivers `yaml:",inline"`
}

func (r *PostableApiReceiver) UnmarshalYAML(unmarshal func(interface{}) error) error {
	if err := unmarshal(&r.PostableGrafanaReceivers); err != nil {
		return err
	}

	if err := unmarshal(&r.Receiver); err != nil {
		return err
	}

	return nil
}

func (r *PostableApiReceiver) UnmarshalJSON(b []byte) error {
	type plain PostableApiReceiver
	if err := json.Unmarshal(b, (*plain)(r)); err != nil {
		return err
	}

	hasGrafanaReceivers := len(r.PostableGrafanaReceivers.GrafanaManagedReceivers) > 0

	if hasGrafanaReceivers {
		if len(r.EmailConfigs) > 0 {
			return fmt.Errorf("cannot have both Alertmanager EmailConfigs & Grafana receivers together")
		}
		if len(r.PagerdutyConfigs) > 0 {
			return fmt.Errorf("cannot have both Alertmanager PagerdutyConfigs & Grafana receivers together")
		}
		if len(r.SlackConfigs) > 0 {
			return fmt.Errorf("cannot have both Alertmanager SlackConfigs & Grafana receivers together")
		}
		if len(r.WebhookConfigs) > 0 {
			return fmt.Errorf("cannot have both Alertmanager WebhookConfigs & Grafana receivers together")
		}
		if len(r.OpsGenieConfigs) > 0 {
			return fmt.Errorf("cannot have both Alertmanager OpsGenieConfigs & Grafana receivers together")
		}
		if len(r.WechatConfigs) > 0 {
			return fmt.Errorf("cannot have both Alertmanager WechatConfigs & Grafana receivers together")
		}
		if len(r.PushoverConfigs) > 0 {
			return fmt.Errorf("cannot have both Alertmanager PushoverConfigs & Grafana receivers together")
		}
		if len(r.VictorOpsConfigs) > 0 {
			return fmt.Errorf("cannot have both Alertmanager VictorOpsConfigs & Grafana receivers together")
		}
	}
	return nil
}

func (r *PostableApiReceiver) Type() ReceiverType {
	if len(r.PostableGrafanaReceivers.GrafanaManagedReceivers) > 0 {
		return GrafanaReceiverType
	}

	cpy := r.Receiver
	cpy.Name = ""
	if reflect.ValueOf(cpy).IsZero() {
		return EmptyReceiverType
	}

	return AlertmanagerReceiverType
}

type GettableGrafanaReceivers struct {
	GrafanaManagedReceivers []*GettableGrafanaReceiver `yaml:"grafana_managed_receiver_configs,omitempty" json:"grafana_managed_receiver_configs,omitempty"`
}

type PostableGrafanaReceivers struct {
	GrafanaManagedReceivers []*PostableGrafanaReceiver `yaml:"grafana_managed_receiver_configs,omitempty" json:"grafana_managed_receiver_configs,omitempty"`
}

type EncryptFn func(payload []byte, secret string) ([]byte, error)

func processReceiverConfigs(c []*PostableApiReceiver, encrypt EncryptFn) error {
	seenUIDs := make(map[string]struct{})
	// encrypt secure settings for storing them in DB
	for _, r := range c {
		switch r.Type() {
		case GrafanaReceiverType:
			for _, gr := range r.PostableGrafanaReceivers.GrafanaManagedReceivers {
				for k, v := range gr.SecureSettings {
<<<<<<< HEAD
					encryptedData, err := util.Encrypt([]byte(v), util.WithoutScope())
=======
					encryptedData, err := encrypt([]byte(v), setting.SecretKey)
>>>>>>> f913f75e
					if err != nil {
						return fmt.Errorf("failed to encrypt secure settings: %w", err)
					}
					gr.SecureSettings[k] = base64.StdEncoding.EncodeToString(encryptedData)
				}
				if gr.UID == "" {
					retries := 5
					for i := 0; i < retries; i++ {
						gen := util.GenerateShortUID()
						_, ok := seenUIDs[gen]
						if !ok {
							gr.UID = gen
							break
						}
					}
					if gr.UID == "" {
						return fmt.Errorf("all %d attempts to generate UID for receiver have failed; please retry", retries)
					}
				}
				seenUIDs[gr.UID] = struct{}{}
			}
		default:
		}
	}
	return nil
}<|MERGE_RESOLUTION|>--- conflicted
+++ resolved
@@ -14,6 +14,7 @@
 	"gopkg.in/yaml.v3"
 
 	"github.com/grafana/grafana/pkg/components/simplejson"
+	"github.com/grafana/grafana/pkg/setting"
 	"github.com/grafana/grafana/pkg/util"
 )
 
@@ -745,25 +746,6 @@
 	SecureSettings        map[string]string `json:"secureSettings"`
 }
 
-<<<<<<< HEAD
-func (r *PostableGrafanaReceiver) GetDecryptedSecret(key string) (string, error) {
-	storedValue, ok := r.SecureSettings[key]
-	if !ok {
-		return "", nil
-	}
-	decodeValue, err := base64.StdEncoding.DecodeString(storedValue)
-	if err != nil {
-		return "", err
-	}
-	decryptedValue, err := util.Decrypt(decodeValue)
-	if err != nil {
-		return "", err
-	}
-	return string(decryptedValue), nil
-}
-
-=======
->>>>>>> f913f75e
 type ReceiverType int
 
 const (
@@ -949,11 +931,7 @@
 		case GrafanaReceiverType:
 			for _, gr := range r.PostableGrafanaReceivers.GrafanaManagedReceivers {
 				for k, v := range gr.SecureSettings {
-<<<<<<< HEAD
-					encryptedData, err := util.Encrypt([]byte(v), util.WithoutScope())
-=======
 					encryptedData, err := encrypt([]byte(v), setting.SecretKey)
->>>>>>> f913f75e
 					if err != nil {
 						return fmt.Errorf("failed to encrypt secure settings: %w", err)
 					}
