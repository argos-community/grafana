--- conflicted
+++ resolved
@@ -103,7 +103,6 @@
 		devenv := filepath.Join(cfg.StaticRootPath, "..", "devenv")
 		if _, err := os.Stat(devenv); !os.IsNotExist(err) {
 			// path/to/whatever exists
-<<<<<<< HEAD
 			s := newDiskStorage(RootStorageConfig{
 				Prefix:      "devenv",
 				Name:        "Development Environment",
@@ -128,14 +127,6 @@
 			grafanaStorageLogger.Warn("error loading storage config", "error", err)
 		}
 		if s != nil {
-=======
-			s := newDiskStorage(RootDevenv, "Development Environment", &StorageLocalDiskConfig{
-				Path: devenv,
-				Roots: []string{
-					"/dev-dashboards/",
-				},
-			}).setReadOnly(false).setDescription("Explore files within the developer environment directly")
->>>>>>> 6c89bf53
 			globalRoots = append(globalRoots, s)
 		}
 	}
@@ -218,14 +209,8 @@
 }
 
 func (s *standardStorageService) List(ctx context.Context, user *models.SignedInUser, path string) (*StorageListFrame, error) {
-<<<<<<< HEAD
-	// apply access control here
-
-	return s.tree.ListFolder(ctx, getOrgId(user), path)
-=======
 	guardian := s.authService.newGuardian(ctx, user, getFirstSegment(path))
 	return s.tree.ListFolder(ctx, getOrgId(user), path, guardian.getPathFilter(ActionFilesRead))
->>>>>>> 6c89bf53
 }
 
 func (s *standardStorageService) Read(ctx context.Context, user *models.SignedInUser, path string) (*filestorage.File, error) {
