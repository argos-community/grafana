// NOTE: This file was auto generated.  DO NOT EDIT DIRECTLY!
// To change feature flags, edit:
//  pkg/services/featuremgmt/registry.go
// Then run tests in:
//  pkg/services/featuremgmt/toggles_gen_test.go

package featuremgmt

const (
	// FlagTrimDefaults
	// Use cue schema to remove values that will be applied automatically
	FlagTrimDefaults = "trimDefaults"

	// FlagDisableEnvelopeEncryption
	// Disable envelope encryption (emergency only)
	FlagDisableEnvelopeEncryption = "disableEnvelopeEncryption"

	// FlagLiveServiceWebWorker
	// This will use a webworker thread to processes events rather than the main thread
	FlagLiveServiceWebWorker = "live-service-web-worker"

	// FlagQueryOverLive
	// Use Grafana Live WebSocket to execute backend queries
	FlagQueryOverLive = "queryOverLive"

	// FlagPanelTitleSearch
	// Search for dashboards using panel title
	FlagPanelTitleSearch = "panelTitleSearch"

	// FlagPrometheusAzureOverrideAudience
	// Experimental. Allow override default AAD audience for Azure Prometheus endpoint
	FlagPrometheusAzureOverrideAudience = "prometheusAzureOverrideAudience"

	// FlagPublicDashboards
	// Enables public access to dashboards
	FlagPublicDashboards = "publicDashboards"

	// FlagPublicDashboardsEmailSharing
	// Enables public dashboard sharing to be restricted to only allowed emails
	FlagPublicDashboardsEmailSharing = "publicDashboardsEmailSharing"

	// FlagLokiExperimentalStreaming
	// Support new streaming approach for loki (prototype, needs special loki build)
	FlagLokiExperimentalStreaming = "lokiExperimentalStreaming"

	// FlagFeatureHighlights
	// Highlight Grafana Enterprise features
	FlagFeatureHighlights = "featureHighlights"

	// FlagMigrationLocking
	// Lock database during migrations
	FlagMigrationLocking = "migrationLocking"

	// FlagStorage
	// Configurable storage for dashboards, datasources, and resources
	FlagStorage = "storage"

	// FlagExploreMixedDatasource
	// Enable mixed datasource in Explore
	FlagExploreMixedDatasource = "exploreMixedDatasource"

	// FlagNewTraceViewHeader
	// Shows the new trace view header
	FlagNewTraceViewHeader = "newTraceViewHeader"

	// FlagCorrelations
	// Correlations page
	FlagCorrelations = "correlations"

	// FlagDatasourceQueryMultiStatus
	// Introduce HTTP 207 Multi Status for api/ds/query
	FlagDatasourceQueryMultiStatus = "datasourceQueryMultiStatus"

	// FlagTraceToMetrics
	// Enable trace to metrics links
	FlagTraceToMetrics = "traceToMetrics"

	// FlagNewDBLibrary
	// Use jmoiron/sqlx rather than xorm for a few backend services
	FlagNewDBLibrary = "newDBLibrary"

	// FlagValidateDashboardsOnSave
	// Validate dashboard JSON POSTed to api/dashboards/db
	FlagValidateDashboardsOnSave = "validateDashboardsOnSave"

	// FlagAutoMigrateOldPanels
	// Migrate old angular panels to supported versions (graph, table-old, worldmap, etc)
	FlagAutoMigrateOldPanels = "autoMigrateOldPanels"

	// FlagDisableAngular
	// Dynamic flag to disable angular at runtime. The preferred method is to set `angular_support_enabled` to `false` in the [security] settings, which allows you to change the state at runtime.
	FlagDisableAngular = "disableAngular"

	// FlagPrometheusWideSeries
	// Enable wide series responses in the Prometheus datasource
	FlagPrometheusWideSeries = "prometheusWideSeries"

	// FlagCanvasPanelNesting
	// Allow elements nesting
	FlagCanvasPanelNesting = "canvasPanelNesting"

	// FlagScenes
	// Experimental framework to build interactive dashboards
	FlagScenes = "scenes"

	// FlagDisableSecretsCompatibility
	// Disable duplicated secret storage in legacy tables
	FlagDisableSecretsCompatibility = "disableSecretsCompatibility"

	// FlagLogRequestsInstrumentedAsUnknown
	// Logs the path for requests that are instrumented as unknown
	FlagLogRequestsInstrumentedAsUnknown = "logRequestsInstrumentedAsUnknown"

	// FlagDataConnectionsConsole
	// Enables a new top-level page called Connections. This page is an experiment that provides a better experience when you install and configure data sources and other plugins.
	FlagDataConnectionsConsole = "dataConnectionsConsole"

	// FlagTopnav
	// Enables new top navigation and page layouts
	FlagTopnav = "topnav"

	// FlagGrpcServer
	// Run the GRPC server
	FlagGrpcServer = "grpcServer"

	// FlagEntityStore
	// SQL-based entity store (requires storage flag also)
	FlagEntityStore = "entityStore"

	// FlagCloudWatchCrossAccountQuerying
	// Enables cross-account querying in CloudWatch datasources
	FlagCloudWatchCrossAccountQuerying = "cloudWatchCrossAccountQuerying"

	// FlagRedshiftAsyncQueryDataSupport
	// Enable async query data support for Redshift
	FlagRedshiftAsyncQueryDataSupport = "redshiftAsyncQueryDataSupport"

	// FlagAthenaAsyncQueryDataSupport
	// Enable async query data support for Athena
	FlagAthenaAsyncQueryDataSupport = "athenaAsyncQueryDataSupport"

	// FlagNewPanelChromeUI
	// Show updated look and feel of grafana-ui PanelChrome: panel header, icons, and menu
	FlagNewPanelChromeUI = "newPanelChromeUI"

	// FlagShowDashboardValidationWarnings
	// Show warnings when dashboards do not validate against the schema
	FlagShowDashboardValidationWarnings = "showDashboardValidationWarnings"

	// FlagMysqlAnsiQuotes
	// Use double quotes to escape keyword in a MySQL query
	FlagMysqlAnsiQuotes = "mysqlAnsiQuotes"

	// FlagAccessControlOnCall
	// Access control primitives for OnCall
	FlagAccessControlOnCall = "accessControlOnCall"

	// FlagNestedFolders
	// Enable folder nesting
	FlagNestedFolders = "nestedFolders"

	// FlagNestedFolderPicker
	// Enables the still in-development new folder picker to support nested folders
	FlagNestedFolderPicker = "nestedFolderPicker"

	// FlagAccessTokenExpirationCheck
	// Enable OAuth access_token expiration check and token refresh using the refresh_token
	FlagAccessTokenExpirationCheck = "accessTokenExpirationCheck"

	// FlagShowTraceId
	// Show trace ids for requests
	FlagShowTraceId = "showTraceId"

	// FlagEmptyDashboardPage
	// Enable the redesigned user interface of a dashboard page that includes no panels
	FlagEmptyDashboardPage = "emptyDashboardPage"

	// FlagDisablePrometheusExemplarSampling
	// Disable Prometheus exemplar sampling
	FlagDisablePrometheusExemplarSampling = "disablePrometheusExemplarSampling"

	// FlagAlertingBacktesting
	// Rule backtesting API for alerting
	FlagAlertingBacktesting = "alertingBacktesting"

	// FlagEditPanelCSVDragAndDrop
	// Enables drag and drop for CSV and Excel files
	FlagEditPanelCSVDragAndDrop = "editPanelCSVDragAndDrop"

	// FlagAlertingNoNormalState
	// Stop maintaining state of alerts that are not firing
	FlagAlertingNoNormalState = "alertingNoNormalState"

	// FlagLogsSampleInExplore
	// Enables access to the logs sample feature in Explore
	FlagLogsSampleInExplore = "logsSampleInExplore"

	// FlagLogsContextDatasourceUi
	// Allow datasource to provide custom UI for context view
	FlagLogsContextDatasourceUi = "logsContextDatasourceUi"

	// FlagLokiQuerySplitting
	// Split large interval queries into subqueries with smaller time intervals
	FlagLokiQuerySplitting = "lokiQuerySplitting"

	// FlagLokiQuerySplittingConfig
	// Give users the option to configure split durations for Loki queries
	FlagLokiQuerySplittingConfig = "lokiQuerySplittingConfig"

	// FlagIndividualCookiePreferences
	// Support overriding cookie preferences per user
	FlagIndividualCookiePreferences = "individualCookiePreferences"

	// FlagOnlyExternalOrgRoleSync
	// Prohibits a user from changing organization roles synced with external auth providers
	FlagOnlyExternalOrgRoleSync = "onlyExternalOrgRoleSync"

	// FlagTraceqlSearch
	// Enables the &#39;TraceQL Search&#39; tab for the Tempo datasource which provides a UI to generate TraceQL queries
	FlagTraceqlSearch = "traceqlSearch"

	// FlagPrometheusMetricEncyclopedia
	// Adds the metrics explorer component to the Prometheus query builder as an option in metric select
	FlagPrometheusMetricEncyclopedia = "prometheusMetricEncyclopedia"

	// FlagTimeSeriesTable
	// Enable time series table transformer &amp; sparkline cell type
	FlagTimeSeriesTable = "timeSeriesTable"

	// FlagPrometheusResourceBrowserCache
	// Displays browser caching options in Prometheus data source configuration
	FlagPrometheusResourceBrowserCache = "prometheusResourceBrowserCache"

	// FlagInfluxdbBackendMigration
	// Query InfluxDB InfluxQL without the proxy
	FlagInfluxdbBackendMigration = "influxdbBackendMigration"

	// FlagClientTokenRotation
	// Replaces the current in-request token rotation so that the client initiates the rotation
	FlagClientTokenRotation = "clientTokenRotation"

	// FlagPrometheusDataplane
	// Changes responses to from Prometheus to be compliant with the dataplane specification. In particular it sets the numeric Field.Name from &#39;Value&#39; to the value of the `__name__` label when present.
	FlagPrometheusDataplane = "prometheusDataplane"

	// FlagLokiMetricDataplane
	// Changes metric responses from Loki to be compliant with the dataplane specification.
	FlagLokiMetricDataplane = "lokiMetricDataplane"

	// FlagDataplaneFrontendFallback
	// Support dataplane contract field name change for transformations and field name matchers where the name is different
	FlagDataplaneFrontendFallback = "dataplaneFrontendFallback"

	// FlagDisableSSEDataplane
	// Disables dataplane specific processing in server side expressions.
	FlagDisableSSEDataplane = "disableSSEDataplane"

	// FlagAlertStateHistoryLokiSecondary
	// Enable Grafana to write alert state history to an external Loki instance in addition to Grafana annotations.
	FlagAlertStateHistoryLokiSecondary = "alertStateHistoryLokiSecondary"

	// FlagAlertingNotificationsPoliciesMatchingInstances
	// Enables the preview of matching instances for notification policies
	FlagAlertingNotificationsPoliciesMatchingInstances = "alertingNotificationsPoliciesMatchingInstances"

	// FlagAlertStateHistoryLokiPrimary
	// Enable a remote Loki instance as the primary source for state history reads.
	FlagAlertStateHistoryLokiPrimary = "alertStateHistoryLokiPrimary"

	// FlagAlertStateHistoryLokiOnly
	// Disable Grafana alerts from emitting annotations when a remote Loki instance is available.
	FlagAlertStateHistoryLokiOnly = "alertStateHistoryLokiOnly"

	// FlagUnifiedRequestLog
	// Writes error logs to the request logger
	FlagUnifiedRequestLog = "unifiedRequestLog"

	// FlagRenderAuthJWT
	// Uses JWT-based auth for rendering instead of relying on remote cache
	FlagRenderAuthJWT = "renderAuthJWT"

	// FlagPyroscopeFlameGraph
	// Changes flame graph to pyroscope one
	FlagPyroscopeFlameGraph = "pyroscopeFlameGraph"

	// FlagExternalServiceAuth
	// Starts an OAuth2 authentication provider for external services
	FlagExternalServiceAuth = "externalServiceAuth"

	// FlagRefactorVariablesTimeRange
	// Refactor time range variables flow to reduce number of API calls made when query variables are chained
	FlagRefactorVariablesTimeRange = "refactorVariablesTimeRange"

	// FlagUseCachingService
	// When turned on, the new query and resource caching implementation using a wire service inject will be used in place of the previous middleware implementation
	FlagUseCachingService = "useCachingService"

	// FlagEnableElasticsearchBackendQuerying
	// Enable the processing of queries and responses in the Elasticsearch data source through backend
	FlagEnableElasticsearchBackendQuerying = "enableElasticsearchBackendQuerying"

	// FlagAdvancedDataSourcePicker
	// Enable a new data source picker with contextual information, recently used order and advanced mode
	FlagAdvancedDataSourcePicker = "advancedDataSourcePicker"

	// FlagFaroDatasourceSelector
	// Enable the data source selector within the Frontend Apps section of the Frontend Observability
	FlagFaroDatasourceSelector = "faroDatasourceSelector"

	// FlagEnableDatagridEditing
	// Enables the edit functionality in the datagrid panel
	FlagEnableDatagridEditing = "enableDatagridEditing"

	// FlagDataSourcePageHeader
	// Apply new pageHeader UI in data source edit page
	FlagDataSourcePageHeader = "dataSourcePageHeader"

	// FlagExtraThemes
	// Enables extra themes
	FlagExtraThemes = "extraThemes"

	// FlagLokiPredefinedOperations
	// Adds predefined query operations to Loki query editor
	FlagLokiPredefinedOperations = "lokiPredefinedOperations"

	// FlagPluginsFrontendSandbox
	// Enables the plugins frontend sandbox
	FlagPluginsFrontendSandbox = "pluginsFrontendSandbox"

	// FlagDashboardEmbed
	// Allow embedding dashboard for external use in Code editors
	FlagDashboardEmbed = "dashboardEmbed"

	// FlagFrontendSandboxMonitorOnly
	// Enables monitor only in the plugin frontend sandbox (if enabled)
	FlagFrontendSandboxMonitorOnly = "frontendSandboxMonitorOnly"

	// FlagSqlDatasourceDatabaseSelection
	// Enables previous SQL data source dataset dropdown behavior
	FlagSqlDatasourceDatabaseSelection = "sqlDatasourceDatabaseSelection"

	// FlagCloudWatchLogsMonacoEditor
	// Enables the Monaco editor for CloudWatch Logs queries
	FlagCloudWatchLogsMonacoEditor = "cloudWatchLogsMonacoEditor"

	// FlagExploreScrollableLogsContainer
	// Improves the scrolling behavior of logs in Explore
	FlagExploreScrollableLogsContainer = "exploreScrollableLogsContainer"

	// FlagRecordedQueriesMulti
	// Enables writing multiple items from a single query within Recorded Queries
	FlagRecordedQueriesMulti = "recordedQueriesMulti"

	// FlagPluginsDynamicAngularDetectionPatterns
	// Enables fetching Angular detection patterns for plugins from GCOM and fallback to hardcoded ones
	FlagPluginsDynamicAngularDetectionPatterns = "pluginsDynamicAngularDetectionPatterns"

	// FlagAlertingLokiRangeToInstant
	// Rewrites eligible loki range queries to instant queries
	FlagAlertingLokiRangeToInstant = "alertingLokiRangeToInstant"

	// FlagFlameGraphV2
	// New version of flame graph with new features
	FlagFlameGraphV2 = "flameGraphV2"

	// FlagElasticToggleableFilters
	// Enable support to toggle filters off from the query through the Logs Details component
	FlagElasticToggleableFilters = "elasticToggleableFilters"

	// FlagVizAndWidgetSplit
	// Split panels between vizualizations and widgets
	FlagVizAndWidgetSplit = "vizAndWidgetSplit"

	// FlagPrometheusIncrementalQueryInstrumentation
	// Adds RudderStack events to incremental queries
	FlagPrometheusIncrementalQueryInstrumentation = "prometheusIncrementalQueryInstrumentation"

<<<<<<< HEAD
	// FlagLogsExploreTableVisualisation
	// A table visualisation for logs in Explore
	FlagLogsExploreTableVisualisation = "logsExploreTableVisualisation"
=======
	// FlagAwsDatasourcesTempCredentials
	// Support temporary security credentials in AWS plugins for Grafana Cloud customers
	FlagAwsDatasourcesTempCredentials = "awsDatasourcesTempCredentials"
>>>>>>> 38a3cc71
)<|MERGE_RESOLUTION|>--- conflicted
+++ resolved
@@ -375,13 +375,11 @@
 	// Adds RudderStack events to incremental queries
 	FlagPrometheusIncrementalQueryInstrumentation = "prometheusIncrementalQueryInstrumentation"
 
-<<<<<<< HEAD
 	// FlagLogsExploreTableVisualisation
 	// A table visualisation for logs in Explore
 	FlagLogsExploreTableVisualisation = "logsExploreTableVisualisation"
-=======
+
 	// FlagAwsDatasourcesTempCredentials
 	// Support temporary security credentials in AWS plugins for Grafana Cloud customers
 	FlagAwsDatasourcesTempCredentials = "awsDatasourcesTempCredentials"
->>>>>>> 38a3cc71
 )