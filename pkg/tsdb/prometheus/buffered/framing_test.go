--- conflicted
+++ resolved
@@ -6,11 +6,7 @@
 	"encoding/json"
 	"fmt"
 	"io"
-<<<<<<< HEAD
-	"io/ioutil"
 	"math"
-=======
->>>>>>> b1e1a97c
 	"net/http"
 	"os"
 	"path/filepath"
