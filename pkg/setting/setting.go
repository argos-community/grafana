--- conflicted
+++ resolved
@@ -1461,7 +1461,6 @@
 	return nil
 }
 
-<<<<<<< HEAD
 func readGRPCServerSettings(cfg *Cfg, iniFile *ini.File) error {
 	server := iniFile.Section("grpc_server")
 	errPrefix := "grpc_server:"
@@ -1522,12 +1521,12 @@
 		return fmt.Errorf("%s unsupported network %s", errPrefix, cfg.GRPCServerNetwork)
 	}
 	return nil
-=======
+}
+
 // IsLegacyAlertingEnabled returns whether the legacy alerting is enabled or not.
 // It's safe to be used only after readAlertingSettings() and ReadUnifiedAlertingSettings() are executed.
 func IsLegacyAlertingEnabled() bool {
 	return AlertingEnabled != nil && *AlertingEnabled
->>>>>>> a84873a5
 }
 
 func readSnapshotsSettings(cfg *Cfg, iniFile *ini.File) error {
