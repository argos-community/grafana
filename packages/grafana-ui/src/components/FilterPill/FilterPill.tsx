--- conflicted
+++ resolved
@@ -28,7 +28,6 @@
 
 const getStyles = (theme: GrafanaTheme2) => {
   return {
-<<<<<<< HEAD
     wrapper: css({
       background: theme.colors.background.secondary,
       borderRadius: theme.shape.borderRadius(8),
@@ -40,6 +39,8 @@
       display: 'flex',
       alignItems: 'center',
       height: '32px',
+      position: 'relative',
+      border: `1px solid ${theme.colors.background.secondary}`,
 
       '&:hover': {
         background: theme.colors.action.hover,
@@ -49,30 +50,6 @@
     selected: css({
       color: theme.colors.text.primary,
       background: theme.colors.action.selected,
-=======
-    wrapper: css`
-      background: ${theme.colors.background.secondary};
-      border-radius: ${theme.shape.borderRadius(8)};
-      padding: ${theme.spacing(0, 2)};
-      font-size: ${theme.typography.bodySmall.fontSize};
-      font-weight: ${theme.typography.fontWeightMedium};
-      line-height: ${theme.typography.bodySmall.lineHeight};
-      color: ${theme.colors.text.secondary};
-      display: flex;
-      align-items: center;
-      height: 32px;
-      position: relative;
-      border: 1px solid ${theme.colors.background.secondary};
-
-      &:hover {
-        background: ${theme.colors.action.hover};
-        color: ${theme.colors.text.primary};
-      }
-    `,
-    selected: css`
-      color: ${theme.colors.text.primary};
-      border: 1px solid #ff780a;
->>>>>>> e17540bd
 
       '&:hover': {
         background: theme.colors.action.focus,
