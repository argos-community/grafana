--- conflicted
+++ resolved
@@ -38,9 +38,5 @@
 export { Graph } from './Graph/Graph';
 export { BarGauge } from './BarGauge/BarGauge';
 export { VizRepeater } from './VizRepeater/VizRepeater';
-<<<<<<< HEAD
 export { ClickOutsideWrapper } from './ClickOutsideWrapper/ClickOutsideWrapper';
-=======
-
-export { CallToActionCard } from './CallToActionCard/CallToActionCard';
->>>>>>> 0bca6bcb
+export { CallToActionCard } from './CallToActionCard/CallToActionCard';