--- conflicted
+++ resolved
@@ -48,9 +48,6 @@
     <div
       style={
         Object {
-<<<<<<< HEAD
-          "background": "rgba(128, 128, 128, 0.25)",
-=======
           "background": "rgba(255,255,255, 0.07)",
           "borderRadius": "3px",
           "display": "flex",
@@ -63,8 +60,7 @@
     <div
       style={
         Object {
-          "background": "rgba(115, 191, 105, 0.35)",
->>>>>>> b8c0924a
+          "background": "rgba(128, 128, 128, 0.35)",
           "borderRadius": "3px",
           "borderRight": "2px solid #808080",
           "height": "300px",
