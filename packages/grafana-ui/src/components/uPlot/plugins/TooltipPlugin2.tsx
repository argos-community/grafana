--- conflicted
+++ resolved
@@ -59,15 +59,11 @@
     config.addHook('setCursor', (u) => {
       setCursorPos({ left: u.cursor.left!, top: u.cursor.top! });
     });
-<<<<<<< HEAD
-  }, [config, setCursorPos]);
-=======
 
     config.addHook('setLegend', (u) => {
       setContents(getRandomContent());
     });
-  });
->>>>>>> 246d1a04
+  }, [config, setCursorPos, setContents]);
 
   if (plotInstance.current) {
     return createPortal(
