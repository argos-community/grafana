// NOTE: This file was auto generated.  DO NOT EDIT DIRECTLY!
// To change feature flags, edit:
//  pkg/services/featuremgmt/registry.go
// Then run tests in:
//  pkg/services/featuremgmt/toggles_gen_test.go

/**
 * Describes available feature toggles in Grafana. These can be configured via
 * conf/custom.ini to enable features under development or not yet available in
 * stable version.
 *
 * Only enabled values will be returned in this interface.
 *
 * NOTE: the possible values may change between versions without notice, although
 * this may cause compilation issues when depending on removed feature keys, the
 * runtime state will continue to work.
 *
 * @public
 */
export interface FeatureToggles {
  trimDefaults?: boolean;
  disableEnvelopeEncryption?: boolean;
  ['live-service-web-worker']?: boolean;
  queryOverLive?: boolean;
  panelTitleSearch?: boolean;
  prometheusAzureOverrideAudience?: boolean;
  publicDashboards?: boolean;
  publicDashboardsEmailSharing?: boolean;
  lokiExperimentalStreaming?: boolean;
  featureHighlights?: boolean;
  migrationLocking?: boolean;
  storage?: boolean;
  exploreMixedDatasource?: boolean;
  newTraceViewHeader?: boolean;
  correlations?: boolean;
  datasourceQueryMultiStatus?: boolean;
  traceToMetrics?: boolean;
  newDBLibrary?: boolean;
  validateDashboardsOnSave?: boolean;
  autoMigrateOldPanels?: boolean;
  disableAngular?: boolean;
  prometheusWideSeries?: boolean;
  canvasPanelNesting?: boolean;
  scenes?: boolean;
  disableSecretsCompatibility?: boolean;
  logRequestsInstrumentedAsUnknown?: boolean;
  dataConnectionsConsole?: boolean;
  topnav?: boolean;
  grpcServer?: boolean;
  entityStore?: boolean;
  cloudWatchCrossAccountQuerying?: boolean;
  redshiftAsyncQueryDataSupport?: boolean;
  athenaAsyncQueryDataSupport?: boolean;
  newPanelChromeUI?: boolean;
  showDashboardValidationWarnings?: boolean;
  mysqlAnsiQuotes?: boolean;
  accessControlOnCall?: boolean;
  nestedFolders?: boolean;
  nestedFolderPicker?: boolean;
  accessTokenExpirationCheck?: boolean;
  showTraceId?: boolean;
  emptyDashboardPage?: boolean;
  disablePrometheusExemplarSampling?: boolean;
  alertingBacktesting?: boolean;
  editPanelCSVDragAndDrop?: boolean;
  alertingNoNormalState?: boolean;
  logsSampleInExplore?: boolean;
  logsContextDatasourceUi?: boolean;
  lokiQuerySplitting?: boolean;
  lokiQuerySplittingConfig?: boolean;
  individualCookiePreferences?: boolean;
  onlyExternalOrgRoleSync?: boolean;
  traceqlSearch?: boolean;
  prometheusMetricEncyclopedia?: boolean;
  timeSeriesTable?: boolean;
  prometheusResourceBrowserCache?: boolean;
  influxdbBackendMigration?: boolean;
  clientTokenRotation?: boolean;
  prometheusDataplane?: boolean;
  lokiMetricDataplane?: boolean;
  dataplaneFrontendFallback?: boolean;
  disableSSEDataplane?: boolean;
  alertStateHistoryLokiSecondary?: boolean;
  alertingNotificationsPoliciesMatchingInstances?: boolean;
  alertStateHistoryLokiPrimary?: boolean;
  alertStateHistoryLokiOnly?: boolean;
  unifiedRequestLog?: boolean;
  renderAuthJWT?: boolean;
  pyroscopeFlameGraph?: boolean;
  externalServiceAuth?: boolean;
  refactorVariablesTimeRange?: boolean;
  useCachingService?: boolean;
  enableElasticsearchBackendQuerying?: boolean;
  advancedDataSourcePicker?: boolean;
  faroDatasourceSelector?: boolean;
  enableDatagridEditing?: boolean;
  dataSourcePageHeader?: boolean;
  extraThemes?: boolean;
  lokiPredefinedOperations?: boolean;
  pluginsFrontendSandbox?: boolean;
  dashboardEmbed?: boolean;
  frontendSandboxMonitorOnly?: boolean;
  sqlDatasourceDatabaseSelection?: boolean;
<<<<<<< HEAD
  disableTraceQLStreaming?: boolean;
=======
  cloudWatchLogsMonacoEditor?: boolean;
  exploreScrollableLogsContainer?: boolean;
  recordedQueriesMulti?: boolean;
  pluginsDynamicAngularDetectionPatterns?: boolean;
  alertingLokiRangeToInstant?: boolean;
  elasticToggleableFilters?: boolean;
  vizAndWidgetSplit?: boolean;
  prometheusIncrementalQueryInstrumentation?: boolean;
  awsDatasourcesTempCredentials?: boolean;
>>>>>>> 535b5659
}<|MERGE_RESOLUTION|>--- conflicted
+++ resolved
@@ -101,9 +101,6 @@
   dashboardEmbed?: boolean;
   frontendSandboxMonitorOnly?: boolean;
   sqlDatasourceDatabaseSelection?: boolean;
-<<<<<<< HEAD
-  disableTraceQLStreaming?: boolean;
-=======
   cloudWatchLogsMonacoEditor?: boolean;
   exploreScrollableLogsContainer?: boolean;
   recordedQueriesMulti?: boolean;
@@ -113,5 +110,5 @@
   vizAndWidgetSplit?: boolean;
   prometheusIncrementalQueryInstrumentation?: boolean;
   awsDatasourcesTempCredentials?: boolean;
->>>>>>> 535b5659
+  disableTraceQLStreaming?: boolean;
 }