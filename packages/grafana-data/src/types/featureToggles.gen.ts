--- conflicted
+++ resolved
@@ -109,9 +109,6 @@
   elasticToggleableFilters?: boolean;
   vizAndWidgetSplit?: boolean;
   prometheusIncrementalQueryInstrumentation?: boolean;
-<<<<<<< HEAD
+  awsDatasourcesTempCredentials?: boolean;
   mlExpressions?: boolean;
-=======
-  awsDatasourcesTempCredentials?: boolean;
->>>>>>> 2b379ba7
 }